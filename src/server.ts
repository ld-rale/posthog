--- conflicted
+++ resolved
@@ -7,10 +7,7 @@
 import { setupPlugins } from './plugins'
 import { startWorker } from './worker'
 import { startFastifyInstance, stopFastifyInstance } from './web/server'
-<<<<<<< HEAD
-import Worker from 'celery/worker'
-=======
->>>>>>> f17faafd
+import { Worker } from 'celery/worker'
 
 export const defaultConfig: PluginsServerConfig = {
     CELERY_DEFAULT_QUEUE: 'celery',
@@ -60,16 +57,9 @@
             ...config,
         }
 
-<<<<<<< HEAD
         db = new Pool({
             connectionString: serverConfig.DATABASE_URL,
         })
-=======
-    let fastifyInstance: FastifyInstance | null = null
-    if (!serverConfig.DISABLE_WEB) {
-        fastifyInstance = await startFastifyInstance(serverConfig.WEB_PORT, serverConfig.WEB_HOSTNAME)
-    }
->>>>>>> f17faafd
 
         redis = new Redis(serverConfig.REDIS_URL)
 
@@ -82,11 +72,7 @@
         await setupPlugins(server)
 
         if (!serverConfig.DISABLE_WEB) {
-<<<<<<< HEAD
             fastifyInstance = await startFastifyInstance(serverConfig.WEB_PORT, serverConfig.WEB_HOSTNAME)
-=======
-            await stopFastifyInstance(fastifyInstance!)
->>>>>>> f17faafd
         }
 
         worker = startWorker(server)
